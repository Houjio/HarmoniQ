--- conflicted
+++ resolved
@@ -4,10 +4,6 @@
 
 from HydroGenerate.hydropower_potential import calculate_hp_potential
 
-<<<<<<< HEAD
-def reservoir_infill(Type_barrage, nb_turbines, Debit_nom, Volume_remplie, nom_barrage, besoin_puissance, info_puissance, pourcentage_reservoir, apport_naturel, nbr_turb_maintenance, debit_amont): #Ajouter débit entrant pour les réservoirs
-=======
->>>>>>> d5a420fa
 
 def reservoir_infill(
     info_barrage,
@@ -41,27 +37,14 @@
     #   - debit_entrant : débit entrant dans le réservoir (calculé à l'aide de xhydro)
     # Variable en sortie :
     #   - pourcentage_réservoir : Pourcentage de remplissage du réservoir après une heure de production [float]
-<<<<<<< HEAD
-    #   - nbr_turb_maintenance : Nombre de turbines en maintenance pour le barrage [int] 
-
-=======
     #   - nbr_turb_maintenance : Nombre de turbines en maintenance pour le barrage [int]
     Type_barrage = info_barrage.loc[info_barrage["Nom"] == nom_barrage, "Type"].iloc[0]
->>>>>>> d5a420fa
     if Type_barrage == "Fil de l'eau":
         print("Erreur : Le barrage entré n'est pas un barrage à réservoir")
     else:
         p = []
         d = []
         nb_turbines_a = []
-<<<<<<< HEAD
-        Volume_reel = Volume_remplie*pourcentage_reservoir + apport_naturel*3600
-        
-        for i in range(1, nb_turbines+1-nbr_turb_maintenance):
-        # Filter for Dam A and 1 active turbine
-            df_dam_a = info_puissance[(info_puissance["Nom"] == nom_barrage) & (info_puissance["Active Turbines"] == i)]
-        # Loop through each row and access values
-=======
         nb_turbines = info_barrage.loc[
             info_barrage["Nom"] == nom_barrage, "Nb_turbines"
         ].iloc[0]
@@ -86,7 +69,6 @@
                 & (info_puissance["Active Turbines"] == i)
             ]
             # Loop through each row and access values
->>>>>>> d5a420fa
             for index, row in df_dam_a.iterrows():
                 debit = row["Flow (m3/s)"]
                 puissance = row["Power (MW)"]
@@ -108,11 +90,7 @@
                 elif besoin_puissance < df_dam_a["Power (MW)"].iloc[0]:
                     variable_debits = Debit_nom
                     nb_turb_actif = 1
-<<<<<<< HEAD
-        if Volume_reel - variable_debits*nb_turb_actif*3600 > Volume_remplie:
-=======
         if Volume_reel + variable_debits * nb_turb_actif * 3600 > Volume_remplie:
->>>>>>> d5a420fa
             pourcentage_reservoir = 1
             Volume_evacue = (
                 Volume_reel + variable_debits * nb_turb_actif * 3600 - Volume_remplie
@@ -127,8 +105,6 @@
         Volume_evacue,
     )  # Possible d'ajouter une fonctionnalité permettant de calculer l'énergie perdue après l'utilisation d'un évacuateur de crue pour l'analyse de résultat
 
-<<<<<<< HEAD
-        store_flows(Volume_evacue=Volume_evacue, debits_turb=variable_debits, )
 
     return pourcentage_reservoir # Possible d'ajouter une fonctionnalité permettant de calculer l'énergie perdue après l'utilisation d'un évacuateur de crue pour l'analyse de résultat
 
@@ -137,8 +113,6 @@
     df_temp = pd.DataFrame({"id_barrage"})
     df_debit.append() = Volume_evacue
     df_debit.debits_turb = debits_turb
-=======
->>>>>>> d5a420fa
 
     return df_debit
 
@@ -154,20 +128,6 @@
         print("Erreur : Le barrage entré n'est pas un barrage au fil de l'eau")
     else:
         Units = "IS"
-<<<<<<< HEAD
-        hp_type = 'Diversion'
-        flow[nom_barrage] /= nb_turbines
-
-        hp = calculate_hp_potential(flow = flow, flow_column = flow[nom_barrage], design_flow = Debits_nom, head = head, units = Units, 
-                hydropower_type= hp_type, turbine_type = type_turb, annual_caclulation=True, annual_maintenance_flag = False
-            )
-        
-        hp.dataframe_output["power_MW"] = (hp.dataframe_output["power_kW"] * (nb_turbines - nb_turbine_maintenance)) / 1000
-        
-        return hp.dataframe_output["power_MW"]
-    
-def energy_loss(Volume_evacue, Debits_nom, type_turb, nb_turbines, head, nb_turbine_maintenance):
-=======
         hp_type = "Diversion"
         Debits_nom = info_barrage.loc[
             info_barrage["Nom"] == nom_barrage, "Debits_nom"
@@ -203,7 +163,6 @@
 
 
 def energy_loss(Volume_evacue, nom_barrage, info_barrage, nb_turbine_maintenance):
->>>>>>> d5a420fa
 
     # Fonction permettant de calculer la perte d'énergie causé par l'activation d'un évacuateur de crue en MWh
     # Variable en entrée :
@@ -220,13 +179,6 @@
     #   - energy_loss : Énergie perdue par l'utilisation de l'évacuateur de crue
 
     Units = "IS"
-<<<<<<< HEAD
-    hp_type = 'Diversion'
-    Debit = Volume_evacue/(3600*nb_turbines) #Conversion du débit évacué de m^3/h en m^3/s pour le calcul de puissance
-
-    hp = calculate_hp_potential(flow = Debit, design_flow = Debits_nom, head = head, units = Units, 
-                hydropower_type= hp_type, turbine_type = type_turb, annual_maintenance_flag = False
-=======
     hp_type = "Diversion"
     Debits_nom = info_barrage.loc[
         info_barrage["Nom"] == nom_barrage, "Debits_nom"
@@ -252,7 +204,6 @@
         hydropower_type=hp_type,
         turbine_type=type_turb,
         annual_maintenance_flag=False,
->>>>>>> d5a420fa
     )
 
     energy_loss = hp.power[-1] * (nb_turbines - nb_turbine_maintenance) / 1000
