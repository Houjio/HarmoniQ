--- conflicted
+++ resolved
@@ -1,9 +1,5 @@
-<<<<<<< HEAD
-from calculs_production_solaire import *
-=======
 from harmoniq.core.base import Infrastructure
 
 
 class Solaire(Infrastructure):
-    pass
->>>>>>> 99afe204
+    pass