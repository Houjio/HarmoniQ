--- conflicted
+++ resolved
@@ -193,7 +193,6 @@
         )
 start_time = time.time()
 
-<<<<<<< HEAD
 sandia_modules = pvlib.pvsystem.retrieve_sam("SandiaMod")
 module = sandia_modules["Canadian_Solar_CS5P_220M___2009_"]
 
@@ -205,8 +204,6 @@
 ]
 
 
-=======
->>>>>>> 34338592
 def calculate_energy_solar_plants(
     coordinates_centrales, surface_tilt=45, surface_orientation=180
 ):
@@ -568,94 +565,6 @@
 
 print(f"\nTemps d'exécution : {end_time - start_time:.2f} secondes")
 
-<<<<<<< HEAD
-# #   Validation avec données réelles Hydro-Québec ##
-# def load_csv(file_path):
-#     """
-#     Charge le fichier CSV contenant les données de production solaire.
-
-#     Parameters
-#     ----------
-#     file_path : str
-#         Chemin vers le fichier CSV.
-
-#     Returns
-#     -------
-#     DataFrame
-#         DataFrame contenant les données de production solaire.
-#     """
-#     return pd.read_csv(file_path, sep=";")
-
-
-# def plot_validation(resultats_centrales, real_data):
-#     """
-#     Superpose sur un graphique mensuel la production des centrales solaires simulée totale avec les données réelles.
-
-#     Parameters
-#     ----------
-#     resultats_centrales : dict
-#         Dictionnaire contenant les résultats des centrales solaires simulées.
-#     real_data : DataFrame
-#         DataFrame contenant les données de production solaire réelle.
-#     """
-#     # Combiner les données horaires de toutes les centrales simulées
-#     simulated_data = pd.concat(
-#         [
-#             resultats_centrales[name]["energie_horaire"]
-#             for name in resultats_centrales.keys()
-#             if name != "energie_totale_wh"
-#         ]
-#     )
-#     simulated_data = simulated_data.groupby(simulated_data.index).sum()
-
-#     # Assurez-vous que simulated_data est un DataFrame et ajoutez la colonne 'production_kwh'
-#     simulated_data = simulated_data.to_frame(name="production_kwh")
-#     simulated_data["month"] = simulated_data.index.month
-
-#     # Calculer la production mensuelle simulée
-#     monthly_simulated = (
-#         simulated_data.groupby("month")["production_kwh"].sum() / 1e6
-#     )  # Conversion de Wh en MWh
-
-#     real_data["Solaire"] = real_data["Solaire"]
-
-#     # Calculer la production mensuelle réelle
-#     real_data["month"] = pd.to_datetime(real_data["Date"]).dt.month
-#     monthly_real = real_data.groupby("month")["Solaire"].sum()
-#     # Tracer le graphique
-#     plt.figure(figsize=(10, 6))
-#     plt.plot(
-#         monthly_simulated.index,
-#         monthly_simulated.values,
-#         marker="o",
-#         linestyle="-",
-#         color="b",
-#         label="Production simulée",
-#     )
-#     plt.plot(
-#         monthly_real.index,
-#         monthly_real.values,
-#         marker="o",
-#         linestyle="-",
-#         color="r",
-#         label="Production réelle",
-#     )
-#     plt.title("Production Solaire Mensuelle")
-#     plt.xlabel("Mois")
-#     plt.ylabel("Production (MWh)")
-#     plt.legend()
-#     plt.grid(True)
-#     plt.xticks(range(1, 13))
-#     plt.show()
-
-
-# # Charger les données réelles
-# file_path = "2022-sources-electricite-quebec.csv"
-# real_data = load_csv(file_path)
-
-# # Superposer les données simulées et réelles sur un graphique
-# plot_validation(resultats_centrales, real_data)
-=======
 
 
 #   Validation avec données réelles Hydro-Québec ##
@@ -742,6 +651,5 @@
 file_path = "2022-sources-electricite-quebec.csv"
 real_data = load_csv(file_path)
 
-# Superposer les données simulées et réelles sur un graphique
-plot_validation(resultats_centrales, real_data)
->>>>>>> 34338592
+# # Superposer les données simulées et réelles sur un graphique
+# plot_validation(resultats_centrales, real_data)