"""Script qui initialise la base de données et la remplit avec des données de référence"""

import requests
import pandas as pd
from io import StringIO

from harmoniq.db.engine import engine, get_db, create_eolienne_parc, create_eolienne
from harmoniq.db.shemas import SQLBase
from harmoniq.db import shemas

import argparse
<<<<<<< HEAD


def init_db(reset=False):
    if reset:
        print("Réinitialisation de la base de données")
        SQLBase.metadata.drop_all(bind=engine)
        
=======


def init_db(reset=False):
    if reset:
        print("Réinitialisation de la base de données")
        SQLBase.metadata.drop_all(bind=engine)

>>>>>>> 83099117
    SQLBase.metadata.create_all(bind=engine)


def fill_eoliennes():
    EOLIENNE_URL = "https://ftp.cartes.canada.ca/pub/nrcan_rncan/Wind-energy_Energie-eolienne/wind_turbines_database/Wind_Turbine_Database_FGP.xlsx"
    db = next(get_db())

    response = requests.get(EOLIENNE_URL)
    response.raise_for_status()
    station_df = pd.read_excel(response.content)
    station_df = station_df[station_df["Province_Territoire"] == "Québec"]

    # Get unique "Project Name"
    project_names = station_df["Project Name"].unique()
    for project_name in project_names:
        try:
            project_df = station_df[station_df["Project Name"] == project_name]
            average_lat = project_df["Latitude"].mean()
            average_lon = project_df["Longitude"].mean()
            project_capacity = project_df["Total Project Capacity (MW)"].unique()
            if len(project_capacity) > 1:
                print(f"Projet {project_name} a plusieurs capacités, c'est suspect")

            project_capacity = project_capacity[0]

            eolienne_parc = shemas.EolienneParcCreate(
                nom=project_name,
                latitude=average_lat,
                longitude=average_lon,
                nombre_eoliennes=len(project_df),
                capacite_total=project_capacity,
            )
            result = create_eolienne_parc(db, eolienne_parc)
            project_id = result.id

            for _, row in project_df.iterrows():
                hub_height = row["Hub Height (m)"]

                if isinstance(hub_height, str) and "-" in hub_height:
                    hub_height = sum(map(int, hub_height.split("-"))) / 2

                commisioning = row["Commissioning"]
                if isinstance(commisioning, str) and "/" in commisioning:
                    commisioning = int(commisioning.split("/")[-1])

                eolienne = shemas.EolienneCreate(
                    eolienne_nom=row["Turbine Identifier"],
                    latitude=row["Latitude"],
                    longitude=row["Longitude"],
                    diametre_rotor=row["Rotor Diameter (m)"],
                    turbine_id=row["Turbine Number"],
                    puissance_nominal=row["Turbine Rated Capacity (kW)"],
                    hauteur_moyenne=hub_height,
                    modele_turbine=row["Manufacturer"] + " " + row["Model"],
                    project_name=project_name,
                    annee_commission=commisioning,
                    eolienne_parc_id=project_id,
                )
                create_eolienne(db, eolienne)
        except Exception as e:
            print(f"Erreur lors de l'ajout du projet {project_name}")
            print(e)
            breakpoint()
<<<<<<< HEAD
        
        print(f"Projet {project_name} ajouté à la base de données")
        
=======

        print(f"Projet {project_name} ajouté à la base de données")

>>>>>>> 83099117

def populate_db():
    print("Collecte des éolienne")
    fill_eoliennes()


def main():
    parser = argparse.ArgumentParser(description="Initialise la base de données")
    parser.add_argument(
<<<<<<< HEAD
=======
        "-t", "--test", action="store_true", help="Utilise la base de données de test"
    )
    parser.add_argument(
>>>>>>> 83099117
        "-R", "--reset", action="store_true", help="Réinitialise la base de données"
    )
    parser.add_argument(
        "-p",
        "--populate",
        action="store_true",
        help="Remplit la base de données avec des données de référence",
    )

    args = parser.parse_args()

    print("Initialisation de la base de données")
    init_db(args.reset)
<<<<<<< HEAD
    
=======

>>>>>>> 83099117
    if args.populate:
        populate_db()


if __name__ == "__main__":
    init_db()<|MERGE_RESOLUTION|>--- conflicted
+++ resolved
@@ -9,15 +9,11 @@
 from harmoniq.db import shemas
 
 import argparse
-<<<<<<< HEAD
+from harmoniq.db.engine import engine, get_db, create_eolienne_parc, create_eolienne
+from harmoniq.db.shemas import SQLBase
+from harmoniq.db import shemas
 
-
-def init_db(reset=False):
-    if reset:
-        print("Réinitialisation de la base de données")
-        SQLBase.metadata.drop_all(bind=engine)
-        
-=======
+import argparse
 
 
 def init_db(reset=False):
@@ -25,7 +21,6 @@
         print("Réinitialisation de la base de données")
         SQLBase.metadata.drop_all(bind=engine)
 
->>>>>>> 83099117
     SQLBase.metadata.create_all(bind=engine)
 
 
@@ -33,6 +28,7 @@
     EOLIENNE_URL = "https://ftp.cartes.canada.ca/pub/nrcan_rncan/Wind-energy_Energie-eolienne/wind_turbines_database/Wind_Turbine_Database_FGP.xlsx"
     db = next(get_db())
 
+    response = requests.get(EOLIENNE_URL)
     response = requests.get(EOLIENNE_URL)
     response.raise_for_status()
     station_df = pd.read_excel(response.content)
@@ -89,15 +85,9 @@
             print(f"Erreur lors de l'ajout du projet {project_name}")
             print(e)
             breakpoint()
-<<<<<<< HEAD
-        
-        print(f"Projet {project_name} ajouté à la base de données")
-        
-=======
 
         print(f"Projet {project_name} ajouté à la base de données")
 
->>>>>>> 83099117
 
 def populate_db():
     print("Collecte des éolienne")
@@ -107,12 +97,9 @@
 def main():
     parser = argparse.ArgumentParser(description="Initialise la base de données")
     parser.add_argument(
-<<<<<<< HEAD
-=======
         "-t", "--test", action="store_true", help="Utilise la base de données de test"
     )
     parser.add_argument(
->>>>>>> 83099117
         "-R", "--reset", action="store_true", help="Réinitialise la base de données"
     )
     parser.add_argument(
@@ -126,11 +113,7 @@
 
     print("Initialisation de la base de données")
     init_db(args.reset)
-<<<<<<< HEAD
-    
-=======
 
->>>>>>> 83099117
     if args.populate:
         populate_db()
 
