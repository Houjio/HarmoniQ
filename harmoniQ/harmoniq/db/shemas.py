"Liste de modèles de données de la base de données"

from sqlalchemy import Column, Integer, String, Float, Boolean
from sqlalchemy.orm import declarative_base, relationship
from sqlalchemy.sql.schema import ForeignKey

from pydantic import BaseModel, ConfigDict
from typing import List, Optional
from datetime import datetime, timedelta
from enum import Enum

SQLBase = declarative_base()


class TypeInfrastructures(str, Enum):
    """Enumération des types d'infrastructures"""

    eolienne = "éolienne"
    solaire = "solaire"
    hydro = "hydro"
    thermique = "thermique"
    transmission = "transmission"
    stockage = "stockage"


class PositionBase(BaseModel):
    """Pydantic modèle de base pour les positions"""

    latitude: float
    longitude: float

    def __repr__(self):
        return f"({self.latitude}, {self.longitude})"


class CasBase(BaseModel):
    nom: str
    description: Optional[str] = None
    date_de_debut: datetime
    date_de_fin: datetime
    pas_de_temps: timedelta


class InfrastructureBase(PositionBase):
    nom: str
    type: TypeInfrastructures
    cout_de_construction: Optional[float] = None
    cout_de_maintenance_annuel: Optional[float] = None
    # TODO: Ajouter plus de champs


class TypeGenerateur(Enum):
    A = 1
    B = 2
    C = 3


class EolienneBase(BaseModel):
    latitude: float
    longitude: float
    diametre_rotor: float
    hauteur_moyenne: float
    puissance_nominal: float
<<<<<<< HEAD
    modele_turbine: str
    project_name: str
    project_id: int
=======
    modele_turbine : str
    project_name : str
    project_id : int
    turbine_id : int
>>>>>>> dca78a67
    annee_commission: Optional[int] = None
    surface_balayee: Optional[float] = None
    vitesse_vent_de_demarrage: Optional[float] = None
    vitesse_vent_de_coupure: Optional[float] = None
    materiau_pale: Optional[str] = None
<<<<<<< HEAD
    type_generateur: Optional[int] = None


class EolienneCreate(EolienneBase):
    pass


class EolienneResponse(EolienneBase):
    id: int

    class Config:
        from_attributes = True


class Eolienne(SQLBase):
    __tablename__ = "eoliennes"

    id = Column(Integer, primary_key=True, index=True)
    latitude = Column(Float)
    longitude = Column(Float)
    diametre_rotor = Column(Float)
    hauteur_moyenne = Column(Float)
    puissance_nominal = Column(Float)
    modele_turbine = Column(String)
    project_name = Column(String)
    project_id = Column(Integer, ForeignKey("projects.id"))
    annee_commission = Column(Integer, nullable=True)
    surface_balayee = Column(Float, nullable=True)
    vitesse_vent_de_demarrage = Column(Float, nullable=True)
    vitesse_vent_de_coupure = Column(Float, nullable=True)
    materiau_pale = Column(String, nullable=True)
    type_generateur = Column(Integer, nullable=True)
=======
    type_generateur : Optional[TypeGenerateur] = None
 
class EolienneParc(EolienneBase):
    nombre_eoliennes: int
    capacite_total: float
    project_name: str
    project_id: int
    eoliennes: List[int]
>>>>>>> dca78a67


class HydroelectriqueBase(InfrastructureBase):
    fils_de_l_eau: bool
    pass


class SolaireBase(InfrastructureBase):
    pass


class ThermiqueBase(InfrastructureBase):
    pass


class TransmissionBase(InfrastructureBase):
    pass<|MERGE_RESOLUTION|>--- conflicted
+++ resolved
@@ -61,22 +61,18 @@
     diametre_rotor: float
     hauteur_moyenne: float
     puissance_nominal: float
-<<<<<<< HEAD
-    modele_turbine: str
-    project_name: str
-    project_id: int
-=======
     modele_turbine : str
     project_name : str
     project_id : int
     turbine_id : int
->>>>>>> dca78a67
+    modele_turbine: str
+    project_name: str
+    project_id: int
     annee_commission: Optional[int] = None
     surface_balayee: Optional[float] = None
     vitesse_vent_de_demarrage: Optional[float] = None
     vitesse_vent_de_coupure: Optional[float] = None
     materiau_pale: Optional[str] = None
-<<<<<<< HEAD
     type_generateur: Optional[int] = None
 
 
@@ -109,7 +105,6 @@
     vitesse_vent_de_coupure = Column(Float, nullable=True)
     materiau_pale = Column(String, nullable=True)
     type_generateur = Column(Integer, nullable=True)
-=======
     type_generateur : Optional[TypeGenerateur] = None
  
 class EolienneParc(EolienneBase):
@@ -118,7 +113,6 @@
     project_name: str
     project_id: int
     eoliennes: List[int]
->>>>>>> dca78a67
 
 
 class HydroelectriqueBase(InfrastructureBase):
