"Liste de modèles de données de la base de données"

from sqlalchemy import Column, Integer, String, Float, Boolean, Table
from sqlalchemy.orm import declarative_base, relationship, Mapped, mapped_column
from sqlalchemy.sql.schema import ForeignKey

from pydantic import BaseModel, ConfigDict
from typing import List, Optional
from datetime import datetime, timedelta
from enum import Enum

SQLBase = declarative_base()


class TypeInfrastructures(str, Enum):
    """Enumération des types d'infrastructures"""

    eolienne = "éolienne"
    solaire = "solaire"
    hydro = "hydro"
    thermique = "thermique"
    transmission = "transmission"
    stockage = "stockage"


class PositionBase(BaseModel):
    """Pydantic modèle de base pour les positions"""

    latitude: float
    longitude: float

    def __repr__(self):
        return f"({self.latitude}, {self.longitude})"


class CasBase(BaseModel):
    nom: str
    description: Optional[str] = None
    date_de_debut: datetime
    date_de_fin: datetime
    pas_de_temps: timedelta


class InfrastructureBase(PositionBase):
    nom: str
    type: TypeInfrastructures
    cout_de_construction: Optional[float] = None
    cout_de_maintenance_annuel: Optional[float] = None
    # TODO: Ajouter plus de champs


<<<<<<< HEAD
# eolienne_parc_association = Table(
#     'eolienne_parc_association',
#     SQLBase.metadata,
#     Column('parc_id', Integer, ForeignKey('eoliennes_parc.id')),
#     Column('eolienne_id', Integer, ForeignKey('eoliennes.id'))
# )

=======
>>>>>>> 83099117
class TypeGenerateur(Enum):
    A = 1
    B = 2
    C = 3


class EolienneBase(BaseModel):
    latitude: float
    longitude: float
    eolienne_nom: str
    diametre_rotor: float
    hauteur_moyenne: float
    puissance_nominal: float
    turbine_id: int
    modele_turbine: str
    project_name: str
    eolienne_parc_id: int
    annee_commission: Optional[int] = None
    surface_balayee: Optional[float] = None
    vitesse_vent_de_demarrage: Optional[float] = None
    vitesse_vent_de_coupure: Optional[float] = None
    materiau_pale: Optional[str] = None
    type_generateur: Optional[int] = None

    class Config:
        orm_mode = True


class EolienneCreate(EolienneBase):
    pass


class EolienneResponse(EolienneBase):
    id: int

    class Config:
        from_attributes = True


class Eolienne(SQLBase):
    __tablename__ = "eoliennes"

    id = Column(Integer, primary_key=True, index=True)
    eolienne_nom = Column(String)
    latitude = Column(Float)
    longitude = Column(Float)
    diametre_rotor = Column(Float)
    hauteur_moyenne = Column(Float)
    turbine_id = Column(Integer)
    puissance_nominal = Column(Float)
    modele_turbine = Column(String)
    project_name = Column(String)
    annee_commission = Column(Integer, nullable=True)
    surface_balayee = Column(Float, nullable=True)
    vitesse_vent_de_demarrage = Column(Float, nullable=True)
    vitesse_vent_de_coupure = Column(Float, nullable=True)
    materiau_pale = Column(String, nullable=True)
    type_generateur = Column(Integer, nullable=True)
    eolienne_parc_id = Column(Integer, ForeignKey("eoliennes_parc.id"), nullable=True)

    eolienne_parc = relationship("EolienneParc", back_populates="eoliennes")
<<<<<<< HEAD
 
=======

>>>>>>> 83099117

class EolienneParcBase(BaseModel):
    nom: str
    latitude: float
    longitude: float
    nombre_eoliennes: int
    capacite_total: float
<<<<<<< HEAD
    
=======

>>>>>>> 83099117

class EolienneParcCreate(EolienneParcBase):
    pass


class EolienneParcResponse(EolienneParcBase):
    id: int

    class Config:
        from_attributes = True


class EolienneParc(SQLBase):
    __tablename__ = "eoliennes_parc"

    id = Column(Integer, primary_key=True, index=True)
    nom = Column(String)
    latitude = Column(Float)
    longitude = Column(Float)
    nombre_eoliennes = Column(Integer)
    capacite_total = Column(Float)
    eoliennes = relationship("Eolienne", back_populates="eolienne_parc")

<<<<<<< HEAD
=======

>>>>>>> 83099117
class HydroelectriqueBase(InfrastructureBase):
    fils_de_l_eau: bool
    pass


class SolaireBase(InfrastructureBase):
    pass


class ThermiqueBase(InfrastructureBase):
    pass


class TransmissionBase(InfrastructureBase):
    pass<|MERGE_RESOLUTION|>--- conflicted
+++ resolved
@@ -49,16 +49,6 @@
     # TODO: Ajouter plus de champs
 
 
-<<<<<<< HEAD
-# eolienne_parc_association = Table(
-#     'eolienne_parc_association',
-#     SQLBase.metadata,
-#     Column('parc_id', Integer, ForeignKey('eoliennes_parc.id')),
-#     Column('eolienne_id', Integer, ForeignKey('eoliennes.id'))
-# )
-
-=======
->>>>>>> 83099117
 class TypeGenerateur(Enum):
     A = 1
     B = 2
@@ -120,11 +110,7 @@
     eolienne_parc_id = Column(Integer, ForeignKey("eoliennes_parc.id"), nullable=True)
 
     eolienne_parc = relationship("EolienneParc", back_populates="eoliennes")
-<<<<<<< HEAD
- 
-=======
 
->>>>>>> 83099117
 
 class EolienneParcBase(BaseModel):
     nom: str
@@ -132,11 +118,7 @@
     longitude: float
     nombre_eoliennes: int
     capacite_total: float
-<<<<<<< HEAD
-    
-=======
 
->>>>>>> 83099117
 
 class EolienneParcCreate(EolienneParcBase):
     pass
@@ -160,10 +142,7 @@
     capacite_total = Column(Float)
     eoliennes = relationship("Eolienne", back_populates="eolienne_parc")
 
-<<<<<<< HEAD
-=======
 
->>>>>>> 83099117
 class HydroelectriqueBase(InfrastructureBase):
     fils_de_l_eau: bool
     pass
