from fastapi import APIRouter, Depends, HTTPException
from fastapi.responses import StreamingResponse
<<<<<<< HEAD
=======
from harmoniq.db import shemas
>>>>>>> 8255765f
from sqlalchemy.orm import Session
from typing import List, Optional
from datetime import datetime

<<<<<<< HEAD
from harmoniq.db import shemas
from harmoniq.db import engine
from harmoniq.db.engine import get_db

# from harmoniq.core import meteo
# from harmoniq.core.meteo import Granularity
=======
from harmoniq.core import meteo
from harmoniq.core.meteo import Granularity
>>>>>>> 8255765f

router = APIRouter(
    prefix="/api",
    tags=["api"],
    responses={404: {"description": "Not found"}},
)


@router.get("/ping")
async def ping():
    return {"ping": "pong"}


<<<<<<< HEAD
@router.post("/eoliennes/", response_model=shemas.EolienneResponse)
def create_eolienne_endpoint(
    eolienne: shemas.EolienneCreate, db: Session = Depends(get_db)
):
    result = engine.create_eolienne(db, eolienne)
    if result is None:
        raise HTTPException(status_code=404, detail="Eolienne not found")
    return result


@router.get("/eoliennes/", response_model=List[shemas.EolienneResponse])
def read_eoliennes_endpoint(db: Session = Depends(get_db)):
    result = engine.read_eoliennes(db)
    return result


@router.get("/eoliennes/{eolienne_id}", response_model=shemas.EolienneResponse)
def read_eolienne_endpoint(eolienne_id: int, db: Session = Depends(get_db)):
    result = engine.read_eolienne(db, eolienne_id)
    if result is None:
        raise HTTPException(status_code=404, detail=f"Eolienne {eolienne_id} not found")
    return result


@router.put("/eoliennes/{eolienne_id}", response_model=shemas.EolienneResponse)
def update_eolienne_endpoint(
    eolienne_id: int, eolienne: shemas.EolienneCreate, db: Session = Depends(get_db)
):
    result = engine.update_eolienne(db, eolienne_id, eolienne)
    if result is None:
        raise HTTPException(status_code=404, detail=f"Eolienne {eolienne_id} not found")
    return result


@router.delete("/eoliennes/{eolienne_id}")
def delete_eolienne_endpoint(eolienne_id: int, db: Session = Depends(get_db)):
    result = engine.delete_eolienne(db, eolienne_id)
    if result is None:
        raise HTTPException(status_code=404, detail=f"Eolienne {eolienne_id} not found")

    return result

@router.post("/eolienne_parcs/", response_model=shemas.EolienneParcResponse)
def create_eolienne_parc_endpoint(
    eolienne_parc: shemas.EolienneParcCreate, db: Session = Depends(get_db)
):
    result = engine.create_eolienne_parc(db, eolienne_parc)
    if result is None:
        raise HTTPException(status_code=404, detail="Eolienne Parc not found")
    return result


@router.get("/eolienne_parcs/", response_model=List[shemas.EolienneParcResponse])
def read_eolienne_parcs_endpoint(db: Session = Depends(get_db)):
    result = engine.read_eolienne_parcs(db)
    return result


@router.get("/eolienne_parcs/{eolienne_parc_id}", response_model=shemas.EolienneParcResponse)
def read_eolienne_parc_endpoint(eolienne_parc_id: int, db: Session = Depends(get_db)):
    result = engine.read_eolienne_parc(db, eolienne_parc_id)
    if result is None:
        raise HTTPException(status_code=404, detail=f"Eolienne Parc {eolienne_parc_id} not found")
    return result


@router.put("/eolienne_parcs/{eolienne_parc_id}", response_model=shemas.EolienneParcResponse)
def update_eolienne_parc_endpoint(
    eolienne_parc_id: int, eolienne_parc: shemas.EolienneParcCreate, db: Session = Depends(get_db)
):
    result = engine.update_eolienne_parc(db, eolienne_parc_id, eolienne_parc)
    if result is None:
        raise HTTPException(status_code=404, detail=f"Eolienne Parc {eolienne_parc_id} not found")
    return result


@router.delete("/eolienne_parcs/{eolienne_parc_id}")
def delete_eolienne_parc_endpoint(eolienne_parc_id: int, db: Session = Depends(get_db)):
    result = engine.delete_eolienne_parc(db, eolienne_parc_id)
    if result is None:
        raise HTTPException(status_code=404, detail=f"Eolienne Parc {eolienne_parc_id} not found")

    return result

@router.get("/eolienne_parcs/{eolienne_parc_id}/eoliennes", response_model=List[shemas.EolienneResponse])
def read_eoliennes_in_parc_endpoint(eolienne_parc_id: int, db: Session = Depends(get_db)):
    result = engine.all_eoliennes_in_parc(db, eolienne_parc_id)
    return result
=======
@router.post("/meteo/get_data")
def get_meteo_data(
    latitude: float,
    longitude: float,
    interpolate: bool,
    start_time: datetime,
    granularity: int,
    end_time: Optional[datetime] = None,
):
    try:
        granularity = Granularity(granularity)
    except ValueError:
        raise HTTPException(status_code=400, detail="Granularity must be 1 or 2")

    helper = meteo.WeatherHelper(
        position=shemas.PositionBase(latitude=latitude, longitude=longitude),
        interpolate=interpolate,
        start_time=start_time,
        end_time=end_time,
        granularity=granularity,
    )
    helper.load()
    csv_buffer = helper.data.to_csv()
    return StreamingResponse(
        csv_buffer,
        media_type="text/csv",
        headers={"Content-Disposition": "attachment; filename=weather_data.csv"},
    )
>>>>>>> 8255765f
<|MERGE_RESOLUTION|>--- conflicted
+++ resolved
@@ -1,24 +1,17 @@
 from fastapi import APIRouter, Depends, HTTPException
 from fastapi.responses import StreamingResponse
-<<<<<<< HEAD
-=======
 from harmoniq.db import shemas
->>>>>>> 8255765f
 from sqlalchemy.orm import Session
 from typing import List, Optional
 from datetime import datetime
 
-<<<<<<< HEAD
 from harmoniq.db import shemas
-from harmoniq.db import engine
+from harmoniq.core import meteo
+from harmoniq.core.meteo import Granularity
 from harmoniq.db.engine import get_db
 
 # from harmoniq.core import meteo
 # from harmoniq.core.meteo import Granularity
-=======
-from harmoniq.core import meteo
-from harmoniq.core.meteo import Granularity
->>>>>>> 8255765f
 
 router = APIRouter(
     prefix="/api",
@@ -32,7 +25,35 @@
     return {"ping": "pong"}
 
 
-<<<<<<< HEAD
+@router.post("/meteo/get_data")
+def get_meteo_data(
+    latitude: float,
+    longitude: float,
+    interpolate: bool,
+    start_time: datetime,
+    granularity: int,
+    end_time: Optional[datetime] = None,
+):
+    try:
+        granularity = Granularity(granularity)
+    except ValueError:
+        raise HTTPException(status_code=400, detail="Granularity must be 1 or 2")
+
+    helper = meteo.WeatherHelper(
+        position=shemas.PositionBase(latitude=latitude, longitude=longitude),
+        interpolate=interpolate,
+        start_time=start_time,
+        end_time=end_time,
+        granularity=granularity,
+    )
+    helper.load()
+    csv_buffer = helper.data.to_csv()
+    return StreamingResponse(
+        csv_buffer,
+        media_type="text/csv",
+        headers={"Content-Disposition": "attachment; filename=weather_data.csv"},
+    )
+
 @router.post("/eoliennes/", response_model=shemas.EolienneResponse)
 def create_eolienne_endpoint(
     eolienne: shemas.EolienneCreate, db: Session = Depends(get_db)
@@ -120,34 +141,4 @@
 @router.get("/eolienne_parcs/{eolienne_parc_id}/eoliennes", response_model=List[shemas.EolienneResponse])
 def read_eoliennes_in_parc_endpoint(eolienne_parc_id: int, db: Session = Depends(get_db)):
     result = engine.all_eoliennes_in_parc(db, eolienne_parc_id)
-    return result
-=======
-@router.post("/meteo/get_data")
-def get_meteo_data(
-    latitude: float,
-    longitude: float,
-    interpolate: bool,
-    start_time: datetime,
-    granularity: int,
-    end_time: Optional[datetime] = None,
-):
-    try:
-        granularity = Granularity(granularity)
-    except ValueError:
-        raise HTTPException(status_code=400, detail="Granularity must be 1 or 2")
-
-    helper = meteo.WeatherHelper(
-        position=shemas.PositionBase(latitude=latitude, longitude=longitude),
-        interpolate=interpolate,
-        start_time=start_time,
-        end_time=end_time,
-        granularity=granularity,
-    )
-    helper.load()
-    csv_buffer = helper.data.to_csv()
-    return StreamingResponse(
-        csv_buffer,
-        media_type="text/csv",
-        headers={"Content-Disposition": "attachment; filename=weather_data.csv"},
-    )
->>>>>>> 8255765f
+    return result