--- conflicted
+++ resolved
@@ -269,11 +269,8 @@
     initialiserListeParcEolienne();
     initialiserListeParcSolaire();
     initialiserListeThermique();
-<<<<<<< HEAD
+    initialiserListeParcNucleaire();
     modeliserLignes(); 
-=======
-    initialiserListeParcNucleaire();
->>>>>>> 5ae33758
 
     loadMap();
     loadOpenApi();
